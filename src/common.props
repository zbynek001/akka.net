<Project>
  <PropertyGroup>
    <Copyright>Copyright © 2013-2019 Akka.NET Team</Copyright>
    <Authors>Akka.NET Team</Authors>
    <VersionPrefix>1.4.0</VersionPrefix>
    <PackageIconUrl>http://getakka.net/images/akkalogo.png</PackageIconUrl>
    <PackageProjectUrl>https://github.com/akkadotnet/akka.net</PackageProjectUrl>
    <PackageLicenseUrl>https://github.com/akkadotnet/akka.net/blob/master/LICENSE</PackageLicenseUrl>
    <NoWarn>$(NoWarn);CS1591;xUnit1013</NoWarn>
  </PropertyGroup>
  <PropertyGroup>
    <XunitVersion>2.3.1</XunitVersion>
<<<<<<< HEAD
    <TestSdkVersion>15.7.2</TestSdkVersion>
=======
    <TestSdkVersion>15.9.0</TestSdkVersion>
    <HyperionVersion>0.9.8</HyperionVersion>
    <NewtonsoftJsonVersion>9.0.1</NewtonsoftJsonVersion>
    <NetCoreTestVersion>netcoreapp2.1</NetCoreTestVersion>
    <NetFrameworkTestVersion>net461</NetFrameworkTestVersion>
    <NetStandardLibVersion>netstandard2.0</NetStandardLibVersion>
    <NetFrameworkLibVersion>net452</NetFrameworkLibVersion>
    <FluentAssertionsVersion>4.14.0</FluentAssertionsVersion>
    <FsCheckVersion>2.9.0</FsCheckVersion>
>>>>>>> 2fb49c5c
    <AkkaPackageTags>akka;actors;actor model;Akka;concurrency</AkkaPackageTags>
  </PropertyGroup>
  <PropertyGroup>
    <CopyLocalLockFileAssemblies>true</CopyLocalLockFileAssemblies>
  </PropertyGroup>
  <PropertyGroup>
    <PackageReleaseNotes>Placeholder for nightlies**</PackageReleaseNotes>
  </PropertyGroup>
</Project><|MERGE_RESOLUTION|>--- conflicted
+++ resolved
@@ -10,9 +10,6 @@
   </PropertyGroup>
   <PropertyGroup>
     <XunitVersion>2.3.1</XunitVersion>
-<<<<<<< HEAD
-    <TestSdkVersion>15.7.2</TestSdkVersion>
-=======
     <TestSdkVersion>15.9.0</TestSdkVersion>
     <HyperionVersion>0.9.8</HyperionVersion>
     <NewtonsoftJsonVersion>9.0.1</NewtonsoftJsonVersion>
@@ -22,7 +19,6 @@
     <NetFrameworkLibVersion>net452</NetFrameworkLibVersion>
     <FluentAssertionsVersion>4.14.0</FluentAssertionsVersion>
     <FsCheckVersion>2.9.0</FsCheckVersion>
->>>>>>> 2fb49c5c
     <AkkaPackageTags>akka;actors;actor model;Akka;concurrency</AkkaPackageTags>
   </PropertyGroup>
   <PropertyGroup>
