--- conflicted
+++ resolved
@@ -164,11 +164,7 @@
     /// Reply to <see cref="GetCurrentRegions"/>.
     /// </summary>
     [Serializable]
-<<<<<<< HEAD
     public sealed class CurrentRegions : IClusterShardingSerializable, IEquatable<CurrentRegions>
-=======
-    public sealed class CurrentRegions : IClusterShardingSerializable
->>>>>>> d81767e7
     {
         /// <summary>
         /// TBD
@@ -455,11 +451,7 @@
     /// If gathering the shard information times out the set of shards will be empty.
     /// </summary>
     [Serializable]
-<<<<<<< HEAD
     public sealed class CurrentShardRegionState : IClusterShardingSerializable, IEquatable<CurrentShardRegionState>
-=======
-    public sealed class CurrentShardRegionState : IClusterShardingSerializable
->>>>>>> d81767e7
     {
         /// <summary>
         /// TBD
