--- conflicted
+++ resolved
@@ -113,15 +113,11 @@
             get { return Extension.DefaultInternalStashOverflowStrategy; }
         }
 
-<<<<<<< HEAD
-        public IStash Stash { get; set; }
-=======
         public IStash Stash
         {
             get { return _stash; }
             set { _stash = new InternalStashAwareStash(value, _internalStash); }
         }
->>>>>>> d2414825
 
         public string JournalPluginId { get; protected set; }
 
@@ -389,18 +385,6 @@
         public void DeleteMessages(long toSequenceNr)
         {
             Journal.Tell(new DeleteMessagesTo(PersistenceId, toSequenceNr, Self));
-<<<<<<< HEAD
-        }
-
-        public void UnstashAll()
-        {
-            // Internally, all messages are processed by unstashing them from
-            // the internal stash one-by-one. Hence, an unstashAll() from the
-            // user stash must be prepended to the internal stash.
-
-            _internalStash.Prepend(Stash.ClearStash());
-=======
->>>>>>> d2414825
         }
 
         /// <summary>
@@ -521,8 +505,6 @@
             else
                 _internalStash.Unstash();
         }
-<<<<<<< HEAD
-=======
 
         private class InternalStashAwareStash : IStash
         {
@@ -569,6 +551,5 @@
                 _userStash.Prepend(envelopes);
             }
         }
->>>>>>> d2414825
     }
 }
