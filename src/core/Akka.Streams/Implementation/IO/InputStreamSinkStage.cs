--- conflicted
+++ resolved
@@ -317,14 +317,9 @@
             get => throw new NotSupportedException("This stream can only read");
             set => throw new NotSupportedException("This stream can only read");
         }
-
-<<<<<<< HEAD
-#endregion
-
-=======
+        
         #endregion
         
->>>>>>> 3a856f68
         private static readonly Exception SubscriberClosedException =
             new IOException("Reactive stream is terminated, no reads are possible");
 
