--- conflicted
+++ resolved
@@ -1988,7 +1988,6 @@
             }
 
             public override void OnPush()
-<<<<<<< HEAD
             {
                 var element = Grab(_stage.Inlet);
 
@@ -2006,25 +2005,6 @@
 
             public override void OnPull()
             {
-=======
-            {
-                var element = Grab(_stage.Inlet);
-
-                // If out is available, then it has been pulled but no dequeued element has been delivered.
-                // It means the buffer at this moment is definitely empty,
-                // so we just push the current element to out, then pull.
-                if (IsAvailable(_stage.Outlet))
-                {
-                    Push(_stage.Outlet, element);
-                    Pull(_stage.Inlet);
-                }
-                else
-                    _enqueue(element);
-            }
-
-            public override void OnPull()
-            {
->>>>>>> db01f921
                 if(_buffer.NonEmpty)
                     Push(_stage.Outlet, _buffer.Dequeue());
                 if(IsClosed(_stage.Inlet))
