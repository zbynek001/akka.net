﻿//-----------------------------------------------------------------------
// <copyright file="Restart.cs" company="Akka.NET Project">
//     Copyright (C) 2015-2017 Lightbend Inc. <http://www.lightbend.com>
//     Copyright (C) 2013-2017 Akka.NET project <https://github.com/akkadotnet/akka.net>
// </copyright>
//-----------------------------------------------------------------------

using System;
<<<<<<< HEAD
=======
using System.Linq;
>>>>>>> b646c5a2
using Akka.Pattern;
using Akka.Streams.Stage;

namespace Akka.Streams.Dsl
{
    /// <summary>
    /// A RestartSource wraps a <see cref="Source"/> that gets restarted when it completes or fails.
    /// They are useful for graphs that need to run for longer than the <see cref="Source"/> can necessarily guarantee it will, for
    /// example, for <see cref="Source"/> streams that depend on a remote server that may crash or become partitioned. The
    /// RestartSource ensures that the graph can continue running while the <see cref="Source"/> restarts.
    /// </summary>
    public static class RestartSource
    {
        /// <summary>
        /// Wrap the given <see cref="Source"/> with a <see cref="Source"/> that will restart it when it fails or complete using an exponential
        /// backoff.
        /// This <see cref="Source"/> will never emit a complete or failure, since the completion or failure of the wrapped <see cref="Source"/>
        /// is always handled by restarting it. The wrapped <see cref="Source"/> can however be cancelled by cancelling this <see cref="Source"/>.
        /// When that happens, the wrapped <see cref="Source"/>, if currently running will be cancelled, and it will not be restarted.
        /// This can be triggered simply by the downstream cancelling, or externally by introducing a <see cref="IKillSwitch"/> right
        /// after this <see cref="Source"/> in the graph.
        /// This uses the same exponential backoff algorithm as <see cref="Akka.Pattern.Backoff"/>.
        /// </summary>
        /// <param name="sourceFactory">A factory for producing the <see cref="Source"/> to wrap.</param>
        /// <param name="minBackoff">Minimum (initial) duration until the child actor will started again, if it is terminated</param>
        /// <param name="maxBackoff">The exponential back-off is capped to this duration</param>
        /// <param name="randomFactor">After calculation of the exponential back-off an additional random delay based on this factor is added, e.g. `0.2` adds up to `20%` delay. In order to skip this additional delay pass in `0`.</param>
        public static Source<T, NotUsed> WithBackoff<T, TMat>(Func<Source<T, TMat>> sourceFactory, TimeSpan minBackoff, TimeSpan maxBackoff, double randomFactor) 
            => Source.FromGraph(new RestartWithBackoffSource<T, TMat>(sourceFactory, minBackoff, maxBackoff, randomFactor));
    }

    internal sealed class RestartWithBackoffSource<T, TMat> : GraphStage<SourceShape<T>>
    {
        public Func<Source<T, TMat>> SourceFactory { get; }
        public TimeSpan MinBackoff { get; }
        public TimeSpan MaxBackoff { get; }
        public double RandomFactor { get; }

        public RestartWithBackoffSource(
            Func<Source<T, TMat>> sourceFactory,
            TimeSpan minBackoff,
            TimeSpan maxBackoff,
            double randomFactor)
        {
            SourceFactory = sourceFactory;
            MinBackoff = minBackoff;
            MaxBackoff = maxBackoff;
            RandomFactor = randomFactor;
            Shape = new SourceShape<T>(Out);
        }

        public Outlet<T> Out { get; } = new Outlet<T>("RestartWithBackoffSource.out");

        public override SourceShape<T> Shape { get; }

        protected override GraphStageLogic CreateLogic(Attributes inheritedAttributes) => new Logic(this, "Source");

        private class Logic : RestartWithBackoffLogic<SourceShape<T>, T, T>
        {
            private readonly RestartWithBackoffSource<T, TMat> _stage;

            public Logic(RestartWithBackoffSource<T, TMat> stage, string name) 
                : base(name, stage.Shape, null, stage.Out, stage.MinBackoff, stage.MaxBackoff, stage.RandomFactor)
            {
                _stage = stage;
                Backoff();
            }

            protected override void StartGraph()
            {
                var sinkIn = CreateSubInlet(_stage.Out);
                _stage.SourceFactory().RunWith(sinkIn.Sink, SubFusingMaterializer);
                if (IsAvailable(_stage.Out))
                    sinkIn.Pull();
            }

            protected override void Backoff() => SetHandler(_stage.Out, () =>
            {
                // do nothing
            });
        }
    }

    /// <summary>
    /// A RestartSink wraps a <see cref="Sink"/> that gets restarted when it completes or fails.
    /// They are useful for graphs that need to run for longer than the <see cref="Sink"/> can necessarily guarantee it will, for
    /// example, for <see cref="Sink"/> streams that depend on a remote server that may crash or become partitioned. The
    /// RestartSink ensures that the graph can continue running while the <see cref="Sink"/> restarts.
    /// </summary>
    public static class RestartSink
    {
        /// <summary>
        /// Wrap the given <see cref="Sink"/> with a <see cref="Sink"/> that will restart it when it fails or complete using an exponential
        /// backoff.
        /// This <see cref="Sink"/> will never cancel, since cancellation by the wrapped <see cref="Sink"/> is always handled by restarting it.
        /// The wrapped <see cref="Sink"/> can however be completed by feeding a completion or error into this <see cref="Sink"/>. When that
        /// happens, the <see cref="Sink"/>, if currently running, will terminate and will not be restarted. This can be triggered
        /// simply by the upstream completing, or externally by introducing a <see cref="IKillSwitch"/> right before this <see cref="Sink"/> in the
        /// graph.
        /// The restart process is inherently lossy, since there is no coordination between cancelling and the sending of
        /// messages. When the wrapped <see cref="Sink"/> does cancel, this <see cref="Sink"/> will backpressure, however any elements already
        /// sent may have been lost.
        /// This uses the same exponential backoff algorithm as <see cref="Akka.Pattern.Backoff"/>.
        /// </summary>
        /// <param name="sinkFactory">A factory for producing the <see cref="Sink"/> to wrap.</param>
        /// <param name="minBackoff">Minimum (initial) duration until the child actor will started again, if it is terminated</param>
        /// <param name="maxBackoff">The exponential back-off is capped to this duration</param>
        /// <param name="randomFactor">After calculation of the exponential back-off an additional random delay based on this factor is added, e.g. `0.2` adds up to `20%` delay. In order to skip this additional delay pass in `0`.</param>
        public static Sink<T, NotUsed> WithBackoff<T, TMat>(Func<Sink<T, TMat>> sinkFactory, TimeSpan minBackoff, TimeSpan maxBackoff, double randomFactor) 
            => Sink.FromGraph(new RestartWithBackoffSink<T, TMat>(sinkFactory, minBackoff, maxBackoff, randomFactor));
    }

    internal sealed class RestartWithBackoffSink<T, TMat> : GraphStage<SinkShape<T>>
    {
        public Func<Sink<T, TMat>> SinkFactory { get; }
        public TimeSpan MinBackoff { get; }
        public TimeSpan MaxBackoff { get; }
        public double RandomFactor { get; }

        public RestartWithBackoffSink(
            Func<Sink<T, TMat>> sinkFactory,
            TimeSpan minBackoff,
            TimeSpan maxBackoff,
            double randomFactor)
        {
            SinkFactory = sinkFactory;
            MinBackoff = minBackoff;
            MaxBackoff = maxBackoff;
            RandomFactor = randomFactor;
            Shape = new SinkShape<T>(In);
        }

        public Inlet<T> In { get; } = new Inlet<T>("RestartWithBackoffSink.in");

        public override SinkShape<T> Shape { get; }

        protected override GraphStageLogic CreateLogic(Attributes inheritedAttributes) => new Logic(this, "Sink");

        private class Logic : RestartWithBackoffLogic<SinkShape<T>, T, T>
        {
            private readonly RestartWithBackoffSink<T, TMat> _stage;

            public Logic(RestartWithBackoffSink<T, TMat> stage, string name)
                : base(name, stage.Shape, stage.In, null, stage.MinBackoff, stage.MaxBackoff, stage.RandomFactor)
            {
                _stage = stage;
                Backoff();
            }

            protected override void StartGraph()
            {
                var sourceOut = CreateSubOutlet(_stage.In);
                Source.FromGraph(sourceOut.Source).RunWith(_stage.SinkFactory(), SubFusingMaterializer);
            }

            protected override void Backoff() => SetHandler(_stage.In, () =>
            {
                // do nothing
            });
        }
    }

    /// <summary>
    /// A RestartFlow wraps a <see cref="Flow"/> that gets restarted when it completes or fails.
    /// They are useful for graphs that need to run for longer than the <see cref="Flow"/> can necessarily guarantee it will, for
    /// example, for <see cref="Flow"/> streams that depend on a remote server that may crash or become partitioned. The
    /// RestartFlow ensures that the graph can continue running while the <see cref="Flow"/> restarts.
    /// </summary>
    public static class RestartFlow
    {
        /// <summary>
        /// Wrap the given <see cref="Flow"/> with a <see cref="Flow"/> that will restart it when it fails or complete using an exponential
        /// backoff.
        /// This <see cref="Flow"/> will not cancel, complete or emit a failure, until the opposite end of it has been cancelled or
        /// completed.Any termination by the <see cref="Flow"/> before that time will be handled by restarting it. Any termination
        /// signals sent to this <see cref="Flow"/> however will terminate the wrapped <see cref="Flow"/>, if it's running, and then the <see cref="Flow"/>
        /// will be allowed to terminate without being restarted.
        /// The restart process is inherently lossy, since there is no coordination between cancelling and the sending of
        /// messages. A termination signal from either end of the wrapped <see cref="Flow"/> will cause the other end to be terminated,
        /// and any in transit messages will be lost. During backoff, this <see cref="Flow"/> will backpressure.
        /// This uses the same exponential backoff algorithm as <see cref="Akka.Pattern.Backoff"/>.
        /// </summary>
        /// <param name="flowFactory">A factory for producing the <see cref="Flow"/>] to wrap.</param>
        /// <param name="minBackoff">Minimum (initial) duration until the child actor will started again, if it is terminated</param>
        /// <param name="maxBackoff">The exponential back-off is capped to this duration</param>
        /// <param name="randomFactor">After calculation of the exponential back-off an additional random delay based on this factor is added, e.g. `0.2` adds up to `20%` delay. In order to skip this additional delay pass in `0`.</param>
        public static Flow<TIn, TOut, NotUsed> WithBackoff<TIn, TOut, TMat>(Func<Flow<TIn, TOut, TMat>> flowFactory, TimeSpan minBackoff, TimeSpan maxBackoff, double randomFactor)
            => Flow.FromGraph(new RestartWithBackoffFlow<TIn, TOut, TMat>(flowFactory, minBackoff, maxBackoff, randomFactor));
    }

    internal sealed class RestartWithBackoffFlow<TIn, TOut, TMat> : GraphStage<FlowShape<TIn, TOut>>
    {
        public Func<Flow<TIn, TOut, TMat>> FlowFactory { get; }
        public TimeSpan MinBackoff { get; }
        public TimeSpan MaxBackoff { get; }
        public double RandomFactor { get; }

        public RestartWithBackoffFlow(
            Func<Flow<TIn, TOut, TMat>> flowFactory,
            TimeSpan minBackoff,
            TimeSpan maxBackoff,
            double randomFactor)
        {
            FlowFactory = flowFactory;
            MinBackoff = minBackoff;
            MaxBackoff = maxBackoff;
            RandomFactor = randomFactor;
            Shape = new FlowShape<TIn, TOut>(In, Out);
        }

        public Inlet<TIn> In { get; } = new Inlet<TIn>("RestartWithBackoffFlow.in");

        public Outlet<TOut> Out { get; } = new Outlet<TOut>("RestartWithBackoffFlow.out");

        public override FlowShape<TIn, TOut> Shape { get; }

        protected override GraphStageLogic CreateLogic(Attributes inheritedAttributes) => new Logic(this, "Flow");

        private class Logic : RestartWithBackoffLogic<FlowShape<TIn, TOut>, TIn, TOut>
        {
            private readonly RestartWithBackoffFlow<TIn, TOut, TMat> _stage;
            private Tuple<SubSourceOutlet<TIn>, SubSinkInlet<TOut>> _activeOutIn;

            public Logic(RestartWithBackoffFlow<TIn, TOut, TMat> stage, string name)
                : base(name, stage.Shape, stage.In, stage.Out, stage.MinBackoff, stage.MaxBackoff, stage.RandomFactor)
            {
                _stage = stage;
                Backoff();
            }

            protected override void StartGraph()
            {
                var sourceOut = CreateSubOutlet(_stage.In);
                var sinkIn = CreateSubInlet(_stage.Out);
                Source.FromGraph(sourceOut.Source).Via(_stage.FlowFactory()).RunWith(sinkIn.Sink, SubFusingMaterializer);
                if (IsAvailable(_stage.Out))
                    sinkIn.Pull();
<<<<<<< HEAD

=======
                }
>>>>>>> b646c5a2
                _activeOutIn = Tuple.Create(sourceOut, sinkIn);
            }

            protected override void Backoff()
            {
                SetHandler(_stage.In, () =>
                {
                    // do nothing
                });
                SetHandler(_stage.Out, () =>
                {
                    // do nothing
                });

                // We need to ensure that the other end of the sub flow is also completed, so that we don't
                // receive any callbacks from it.
                if (_activeOutIn != null)
                {
                    var sourceOut = _activeOutIn.Item1;
                    var sinkIn = _activeOutIn.Item2;
                    if (!sourceOut.IsClosed)
                        sourceOut.Complete();

                    if (!sinkIn.IsClosed)
                        sinkIn.Cancel();
<<<<<<< HEAD
=======
                    }
>>>>>>> b646c5a2
                    _activeOutIn = null;
                }
            }
        }
    }

    /// <summary>
    /// Shared logic for all restart with backoff logics.
    /// </summary>
    internal abstract class RestartWithBackoffLogic<TShape, TIn, TOut> : TimerGraphStageLogic where TShape : Shape
    {
        private readonly string _name;
        private readonly TimeSpan _minBackoff;
        private readonly TimeSpan _maxBackoff;
        private readonly double _randomFactor;

        protected Inlet<TIn> In { get; }
        protected Outlet<TOut> Out { get; }

        private int _restartCount;
        private Deadline _resetDeadline;
        // This is effectively only used for flows, if either the main inlet or outlet of this stage finishes, then we
        // don't want to restart the sub inlet when it finishes, we just finish normally.
        private bool _finishing;

        protected RestartWithBackoffLogic(
            string name,
            TShape shape,
            Inlet<TIn> inlet,
            Outlet<TOut> outlet,
            TimeSpan minBackoff,
            TimeSpan maxBackoff,
            double randomFactor) : base(shape)
        {
            _name = name;
            _minBackoff = minBackoff;
            _maxBackoff = maxBackoff;
            _randomFactor = randomFactor;

            _resetDeadline = minBackoff.FromNow();

            In = inlet;
            Out = outlet;
        }

        protected abstract void StartGraph();

        protected abstract void Backoff();

        protected SubSinkInlet<TOut> CreateSubInlet(Outlet<TOut> outlet)
        {
            var sinkIn = new SubSinkInlet<TOut>(this, $"RestartWithBackoff{_name}.subIn");

            sinkIn.SetHandler(new LambdaInHandler(
                onPush: () => Push(Out, sinkIn.Grab()),
                onUpstreamFinish: () =>
                {
                    if (_finishing)
                        Complete(Out);
                    else
                    {
                        Log.Debug("Graph out finished");
                        OnCompleteOrFailure();
                    }
                },
                onUpstreamFailure: ex =>
                {
                    if (_finishing)
                        Fail(Out, ex);
                    else
                    {
                        Log.Error(ex, "Restarting graph due to failure");
                        OnCompleteOrFailure();
                    }
                }));

            SetHandler(Out, 
                onPull: () => sinkIn.Pull(),
                onDownstreamFinish: () =>
                {
                    _finishing = true;
                    sinkIn.Cancel();
                });
            
            return sinkIn;
        }

        protected SubSourceOutlet<TIn> CreateSubOutlet(Inlet<TIn> inlet)
        {
            var sourceOut = new SubSourceOutlet<TIn>(this, $"RestartWithBackoff{_name}.subOut");
            sourceOut.SetHandler(new LambdaOutHandler(
                onPull: () =>
                {
                    if (IsAvailable(In))
                        sourceOut.Push(Grab(In));
                    else
                    {
                        if (!HasBeenPulled(In))
                            Pull(In);
                    }
                },
                onDownstreamFinish: () =>
                {
                    if (_finishing)
                        Cancel(In);
                    else
                    {
                        Log.Debug("Graph in finished");
                        OnCompleteOrFailure();
                    }
                }
            ));

            SetHandler(In, 
                onPush: () =>
                {
                    if (sourceOut.IsAvailable)
                        sourceOut.Push(Grab(In));
                },
                onUpstreamFinish: () =>
                {
                    _finishing = true;
                    sourceOut.Complete();
                },
                onUpstreamFailure: ex =>
                {
                    _finishing = true;
                    sourceOut.Fail(ex);
                });

            return sourceOut;
        }

        internal void OnCompleteOrFailure()
        {
            // Check if the last start attempt was more than the minimum backoff
            if (_resetDeadline.IsOverdue)
            {
                Log.Debug($"Last restart attempt was more than {_minBackoff} ago, resetting restart count");
                _restartCount = 0;
            }

            var restartDelay = BackoffSupervisor.CalculateDelay(_restartCount, _minBackoff, _maxBackoff, _randomFactor);
            Log.Debug($"Restarting graph in {restartDelay}");
            ScheduleOnce("RestartTimer", restartDelay);
            _restartCount += 1;
            // And while we wait, we go into backoff mode
            Backoff();
        }

        protected internal override void OnTimer(object timerKey)
        {
            StartGraph();
            _resetDeadline = _minBackoff.FromNow();
        }

        // When the stage starts, start the source
        public override void PreStart() => StartGraph();
    }

    internal sealed class Deadline
    {
        public Deadline(TimeSpan time) => Time = time;

        public TimeSpan Time { get; }

        public bool IsOverdue => Time.Ticks - DateTime.UtcNow.Ticks < 0;

        public static Deadline Now => new Deadline(new TimeSpan(DateTime.UtcNow.Ticks));

        public static Deadline operator +(Deadline deadline, TimeSpan duration) => new Deadline(deadline.Time.Add(duration));
    }

    internal static class DeadlineExtensions
    {
        public static Deadline FromNow(this TimeSpan timespan) => Deadline.Now + timespan;
    }
}<|MERGE_RESOLUTION|>--- conflicted
+++ resolved
@@ -6,10 +6,7 @@
 //-----------------------------------------------------------------------
 
 using System;
-<<<<<<< HEAD
-=======
 using System.Linq;
->>>>>>> b646c5a2
 using Akka.Pattern;
 using Akka.Streams.Stage;
 
@@ -247,11 +244,7 @@
                 Source.FromGraph(sourceOut.Source).Via(_stage.FlowFactory()).RunWith(sinkIn.Sink, SubFusingMaterializer);
                 if (IsAvailable(_stage.Out))
                     sinkIn.Pull();
-<<<<<<< HEAD
-
-=======
-                }
->>>>>>> b646c5a2
+
                 _activeOutIn = Tuple.Create(sourceOut, sinkIn);
             }
 
@@ -277,10 +270,6 @@
 
                     if (!sinkIn.IsClosed)
                         sinkIn.Cancel();
-<<<<<<< HEAD
-=======
-                    }
->>>>>>> b646c5a2
                     _activeOutIn = null;
                 }
             }
