--- conflicted
+++ resolved
@@ -14,11 +14,6 @@
     /// <summary>
     /// Materializer SPI (Service Provider Interface) 
     /// 
-<<<<<<< HEAD
-    /// Binary compatibility is NOT guaranteed on materializer internals.
-    /// 
-=======
->>>>>>> 3a856f68
     /// Custom materializer implementations should be aware that the materializer SPI
     /// is not yet final and may change in patch releases of Akka. Please note that this
     /// does not impact end-users of Akka streams, only implementors of custom materializers,
