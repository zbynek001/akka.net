--- conflicted
+++ resolved
@@ -208,11 +208,8 @@
     <Compile Include="Event\LogLevel.cs" />
     <Compile Include="Event\LogMessage.cs" />
     <Compile Include="Event\StandardOutLogger.cs" />
-<<<<<<< HEAD
     <Compile Include="Util\Guard.cs" />
-=======
     <Compile Include="Util\ContinuousEnumerator.cs" />
->>>>>>> 7d624617
     <Compile Include="Util\Internal\InterlockedSpin.cs" />
     <Compile Include="Util\Internal\Collections\EmptyReadOnlyCollections.cs" />
     <Compile Include="Util\Internal\Collections\IBinaryTreeNode.cs" />
