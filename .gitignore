--- conflicted
+++ resolved
@@ -192,7 +192,6 @@
 
 # Node.js Tools for Visual Studio
 .ntvs_analysis.dat
-<<<<<<< HEAD
 
 # Visual Studio 6 build log
 *.plg
@@ -204,19 +203,5 @@
 build/
 .nuget/
 .dotnet/
-
 /src/core/Akka.API.Tests/CoreAPISpec.ApproveStreams.received.txt
-=======
-
-# Visual Studio 6 build log
-*.plg
-
-# Visual Studio 6 workspace options file
-*.opt
-
-tools/
-build/
-.nuget/
-.dotnet/
->>>>>>> d014abd9
 launchSettings.json